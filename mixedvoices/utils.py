--- conflicted
+++ resolved
@@ -78,16 +78,8 @@
     try:
         audio_path = recording.audio_path
         output_folder = os.path.join(version.path, "recordings", recording.recording_id)
-<<<<<<< HEAD
-        (
-            combined_transcript,
-            duration,
-        ) = recording.get_combined_transcript_from_metadata() or get_transcript_and_duration(
-            audio_path, output_folder, user_channel
-=======
         combined_transcript, user_words, assistant_words, duration = (
             get_transcript_and_duration(audio_path, output_folder, user_channel)
->>>>>>> 70a4e376
         )
         recording.combined_transcript = combined_transcript
         if version.success_criteria:
